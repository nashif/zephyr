--- conflicted
+++ resolved
@@ -77,21 +77,14 @@
 RUN_PASSED="PROJECT EXECUTION SUCCESSFUL"
 RUN_FAILED="PROJECT EXECUTION FAILED"
 
-<<<<<<< HEAD
-# architecture BSP lists
-arc_BSP_LIST="atlas_peak-arc"
-arm_BSP_LIST="fsl_frdm_k64f ti_lm3s6965"
-x86_BSP_LIST="pentium4 minuteia atom quark atlas_peak-x86"
-_BSP_LIST="${arc_BSP_LIST} ${arm_BSP_LIST} ${x86_BSP_LIST}"
-=======
 # architecture platform lists
+arc_PLATFORM_LIST="atlas_peak-arc"
 arm_PLATFORM_LIST="fsl_frdm_k64f ti_lm3s6965"
 x86_PLATFORM_LIST="generic_pc_pentium4   \
 				   generic_pc_minuteia   \
 				   generic_pc_atom_n28xx \
 				   quark"
 _PLATFORM_LIST="${arc_PLATFORM_LIST} ${arm_PLATFORM_LIST} ${x86_PLATFORM_LIST}"
->>>>>>> f7753fb7
 
 # header used to identify script output during execution
 #
