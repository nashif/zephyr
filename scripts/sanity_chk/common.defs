--- conflicted
+++ resolved
@@ -78,11 +78,7 @@
 RUN_FAILED="PROJECT EXECUTION FAILED"
 
 # architecture platform lists
-<<<<<<< HEAD
 arc_PLATFORM_LIST="atlas_peak-arc"
-=======
-arc_PLATFORM_LIST=""
->>>>>>> 14184920
 arm_PLATFORM_LIST="fsl_frdm_k64f ti_lm3s6965"
 x86_PLATFORM_LIST="generic_pc_pentium4   \
 				   generic_pc_minuteia   \
@@ -349,11 +345,7 @@
 
 	if [[ $arm_PLATFORM_LIST == *"${PLATFORM[$1]}"* ]]; then
 		arch=arm
-<<<<<<< HEAD
-	elif [[ $arc_BSP_LIST == *"${BSP[$1]}"* ]]; then
-=======
 	elif [[ $arc_PLATFORM_LIST == *"${PLATFORM[$1]}"* ]]; then
->>>>>>> 14184920
 		arch=arc
 	else
 		arch=x86
