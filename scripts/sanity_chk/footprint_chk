--- conflicted
+++ resolved
@@ -52,53 +52,7 @@
 
 # Identify the file containing the projects to be built (or cleaned)
 #
-<<<<<<< HEAD
-# Project info must be specified on a single line
-# (which must terminate with a '\n' character, EXCEPT for the final entry).
-#
-# Project info consists of:
-# - project directory (relative to PRJ_PATH)
-# - build arguments (optional)
-# - project flags, enclosed in angle brackets "<>"
-#   - 'u' => microkernel; 'n' => nanokernel (required; must be first flag)
-#   - 'q' => run as part of quick sanity check (optional)
-# - list of BSP names that can be used with the project
-#
-# Sanity check will select first BSP name listed if the user does not specify
-# a BSP name when running sanity check (i.e. is the "default" BSP).
-#
-# A given project can appear more than once, allowing the project to be
-# sanitized multiple times. This can be useful if the project has multiple
-# configurations, or if the project should be characterized on more than one BSP
-# during a default BSP sanity check.
-#
-# List of sample projects can contain comment lines (denoted by '#'),
-# but be sure to terminate line with a '\n' character!
-#
-PRJ_LIST="\
-nanokernel/benchmark/footprint     TEST=min         <nq> atlas_peak-arc \n\
-nanokernel/benchmark/footprint     TEST=min         <nq> ti_lm3s6965 \n\
-nanokernel/benchmark/footprint     TEST=min         <nq> fsl_frdm_k64f \n\
-nanokernel/benchmark/footprint     TEST=min         <n>  pentium4 minuteia atlas_peak-x86 \n\
-nanokernel/benchmark/footprint     TEST=reg         <n>  pentium4 minuteia atlas_peak-x86 \n\
-nanokernel/benchmark/footprint     TEST=max         <nq> pentium4 minuteia atlas_peak-x86 \n\
-microkernel/benchmark/footprint    TEST=min         <uq> ti_lm3s6965 \n\
-microkernel/benchmark/footprint    TEST=min         <uq> fsl_frdm_k64f \n\
-microkernel/benchmark/footprint    TEST=min         <u>  pentium4 minuteia atlas_peak-x86 \n\
-microkernel/benchmark/footprint    TEST=reg         <u>  pentium4 minuteia atlas_peak-x86 \n\
-microkernel/benchmark/footprint    TEST=max         <uq> pentium4 minuteia atlas_peak-x86 \n\
-    # projects that don't indicate completion                        \n\
-nanokernel/benchmark/latency_measure   <n>  pentium4  minuteia  atom quark \n\
-nanokernel/benchmark/sys_kernel        <n>  pentium4  minuteia  atom quark \n\
-microkernel/benchmark/app_kernel       <u>  pentium4  minuteia  atom quark \n\
-microkernel/benchmark/latency_measure  <u>  pentium4  minuteia  atom quark \n\
-microkernel/benchmark/sys_kernel       <u>  pentium4  minuteia  atom quark \n\
-    # projects that don't require any special capabilities           \n\
-nanokernel/benchmark/boot_time         <n>  pentium4! minuteia! atom quark \n\
-microkernel/benchmark/boot_time        <u>  pentium4! minuteia! atom quark "
-=======
 PRJ_LIST=${ZEPHYR_BASE}/scripts/sanity_chk/footprint_chk.data
->>>>>>> f7753fb7
 
 # print script usage
 #
