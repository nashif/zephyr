/* pinmux.h - the private pinmux driver header */

/*
 * Copyright (c) 2015 Intel Corporation
 *
 * Licensed under the Apache License, Version 2.0 (the "License");
 * you may not use this file except in compliance with the License.
 * You may obtain a copy of the License at
 *
 *     http://www.apache.org/licenses/LICENSE-2.0
 *
 * Unless required by applicable law or agreed to in writing, software
 * distributed under the License is distributed on an "AS IS" BASIS,
 * WITHOUT WARRANTIES OR CONDITIONS OF ANY KIND, either express or implied.
 * See the License for the specific language governing permissions and
 * limitations under the License.
 */
#ifndef __DRIVERS_PINMUX_H
#define __DRIVERS_PINMUX_H

#include <stdint.h>
#include <device.h>

struct pin_config {
	uint8_t pin_num;
	uint8_t mode;
};

struct pinmux_config {
	uint32_t	base_address;
};

<<<<<<< HEAD
extern int pinmux_galileo_initialize(struct device *port);
=======
extern int pinmux_initialize(struct device *port);
>>>>>>> d635b0b4

#endif /* __DRIVERS_PINMUX_H */<|MERGE_RESOLUTION|>--- conflicted
+++ resolved
@@ -30,10 +30,6 @@
 	uint32_t	base_address;
 };
 
-<<<<<<< HEAD
-extern int pinmux_galileo_initialize(struct device *port);
-=======
 extern int pinmux_initialize(struct device *port);
->>>>>>> d635b0b4
 
 #endif /* __DRIVERS_PINMUX_H */