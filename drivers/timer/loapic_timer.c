/*
 * Copyright (c) 2011-2015 Wind River Systems, Inc.
 *
 * Licensed under the Apache License, Version 2.0 (the "License");
 * you may not use this file except in compliance with the License.
 * You may obtain a copy of the License at
 *
 *     http://www.apache.org/licenses/LICENSE-2.0
 *
 * Unless required by applicable law or agreed to in writing, software
 * distributed under the License is distributed on an "AS IS" BASIS,
 * WITHOUT WARRANTIES OR CONDITIONS OF ANY KIND, either express or implied.
 * See the License for the specific language governing permissions and
 * limitations under the License.
 */

/**
 * @file
 * @brief Intel Local APIC timer driver
 *
 * This module implements a kernel device driver for the Intel local APIC
 * timer device. It provides the standard "system clock driver" interfaces for
 * use with P6 (PentiumPro, II, III) and P7 (Pentium4) family processors.
 * The local APIC timer contains a 32-bit programmable down counter that
 * generates an interrupt for use by the local processor when it reaches zero.
 * The time base is derived from the processor's bus clock, divided by a value
 * specified in the divide configuration register. After reset, the timer is
 * initialized to zero.
 *
 * Typically, the local APIC timer operates in periodic mode. That is, after
 * its down counter reaches zero and triggers a timer interrupt, it is reset
 * to its initial value and the down counting continues.
 *
 * If the TICKLESS_IDLE kernel configuration option is enabled, the timer may
 * be programmed to wake the system in N >= TICKLESS_IDLE_THRESH ticks.  The
 * kernel invokes _timer_idle_enter() to program the down counter in one-shot
 * mode to trigger an interrupt in N ticks.  When the timer expires or when
 * another interrupt is detected, the kernel's interrupt stub invokes
 * _timer_idle_exit() to leave the tickless idle state.
 *
 * @internal
 * Factors that increase the driver's complexity:
 *
 * 1. As the down-counter is a 32-bit value, the number of ticks for which the
 * system can be in tickless idle is limited to 'max_system_ticks'; This
 * corresponds to 'cycles_per_max_ticks' (as the timer is programmed in cycles).
 *
 * 2. When the request to enter tickless arrives, any remaining cycles until
 * the next tick must be accounted for to maintain accuracy.
 *
 * 3. The act of entering tickless idle may potentially straddle a tick
 * boundary. Thus the number of remaining cycles to the next tick read from
 * the down counter is suspect as it could occur before or after the tick
 * boundary (thus before or after the counter is reset). If the tick is
 * straddled, the following will occur:
 *    a. Enter tickless idle in one-shot mode
 *    b. Immediately leave tickless idle
 *    c. Process the tick event in the _timer_int_handler() and revert
 *       to periodic mode.
 *    d. Re-run the scheduler and possibly re-enter tickless idle
 *
 * 4. Tickless idle may be prematurely aborted due to a straddled tick.  See
 * previous factor.
 *
 * 5. Tickless idle may be prematurely aborted due to a non-timer interrupt.
 * Its handler may make a task or fiber ready to run, so any elapsed ticks
 * must be accounted for and the timer must also expire at the end of the
 * next logical tick so _timer_int_handler() can put it back in periodic mode.
 * This can only be distinguished from the previous factor by the executiion of
 * _timer_int_handler().
 *
 * 6. Tickless idle may end naturally.  The down counter should be zero in
 * this case. However, some targets do not implement the local APIC timer
 * correctly and the down-counter continues to decrement.
 * @endinternal
 */

#include <nanokernel.h>
#include <toolchain.h>
#include <sections.h>
#include <sys_clock.h>
#include <drivers/system_timer.h>
#include <drivers/loapic.h> /* LOAPIC registers */

#ifdef CONFIG_MICROKERNEL
#include <microkernel.h>
#endif /* CONFIG_MICROKERNEL */

#include <board.h>

/* Local APIC Timer Bits */

#define LOAPIC_TIMER_DIVBY_2 0x0	 /* Divide by 2 */
#define LOAPIC_TIMER_DIVBY_4 0x1	 /* Divide by 4 */
#define LOAPIC_TIMER_DIVBY_8 0x2	 /* Divide by 8 */
#define LOAPIC_TIMER_DIVBY_16 0x3	/* Divide by 16 */
#define LOAPIC_TIMER_DIVBY_32 0x8	/* Divide by 32 */
#define LOAPIC_TIMER_DIVBY_64 0x9	/* Divide by 64 */
#define LOAPIC_TIMER_DIVBY_128 0xa       /* Divide by 128 */
#define LOAPIC_TIMER_DIVBY_1 0xb	 /* Divide by 1 */
#define LOAPIC_TIMER_DIVBY_MASK 0xf      /* mask bits */
#define LOAPIC_TIMER_PERIODIC 0x00020000 /* Timer Mode: Periodic */


#if defined(CONFIG_MICROKERNEL) && defined(CONFIG_TICKLESS_IDLE)
#define TIMER_SUPPORTS_TICKLESS
#endif /* CONFIG_MICROKERNEL && CONFIG_TICKLESS_IDLE */

/* Helpful macros and inlines for programming timer */
#define _REG_TIMER ((volatile uint32_t *) \
					(CONFIG_LOAPIC_BASE_ADDRESS + LOAPIC_TIMER))
#define _REG_TIMER_ICR ((volatile uint32_t *) \
						(CONFIG_LOAPIC_BASE_ADDRESS + LOAPIC_TIMER_ICR))
#define _REG_TIMER_CCR ((volatile uint32_t *) \
						(CONFIG_LOAPIC_BASE_ADDRESS + LOAPIC_TIMER_CCR))
#define _REG_TIMER_CFG ((volatile uint32_t *) \
						(CONFIG_LOAPIC_BASE_ADDRESS + LOAPIC_TIMER_CONFIG))

#if defined(TIMER_SUPPORTS_TICKLESS)
#define TIMER_MODE_ONE_SHOT     0
#define TIMER_MODE_PERIODIC     1
#else /* !TIMER_SUPPORTS_TICKLESS */
#define tickless_idle_init() \
	do {/* nothing */              \
	} while (0)
#endif /* !TIMER_SUPPORTS_TICKLESS */
#if defined(TIMER_SUPPORTS_TICKLESS)
extern int32_t _sys_idle_elapsed_ticks;
#endif /* TIMER_SUPPORTS_TICKLESS */

IRQ_CONNECT_STATIC(loapic, CONFIG_LOAPIC_TIMER_IRQ,
			CONFIG_LOAPIC_TIMER_IRQ_PRIORITY,
			_timer_int_handler, 0);

/* computed counter 0 initial count value */
static uint32_t __noinit cycles_per_tick;
static uint32_t accumulated_cycle_count;

#if defined(TIMER_SUPPORTS_TICKLESS)
static uint32_t programmed_cycles;
static uint32_t programmed_full_ticks;
static uint32_t __noinit max_system_ticks;
static uint32_t __noinit cycles_per_max_ticks;
static bool timer_known_to_have_expired;
static unsigned char timer_mode = TIMER_MODE_PERIODIC;
#endif /* TIMER_SUPPORTS_TICKLESS */

/* externs */

#ifdef CONFIG_MICROKERNEL
extern struct nano_stack _k_command_stack;
#endif /* CONFIG_MICROKERNEL */

/**
 *
 * @brief Set the timer for periodic mode
 *
 * This routine sets the timer for periodic mode.
 *
 * @return N/A
 */
static inline void periodic_mode_set(void)
{
	*_REG_TIMER |= LOAPIC_TIMER_PERIODIC;
}

#if defined(TIMER_SUPPORTS_TICKLESS) ||              \
	defined(LOAPIC_TIMER_PERIODIC_WORKAROUND) || \
	defined(CONFIG_SYSTEM_TIMER_DISABLE)
/**
 *
 * @brief Mask the timer interrupt
 *
 * This routine disables the LOAPIC timer by masking it.
 *
 * @return N/A
 */
static inline void timer_interrupt_mask(void)
{
	*_REG_TIMER |= LOAPIC_LVT_MASKED;
}
#endif

#if defined(TIMER_SUPPORTS_TICKLESS) || \
	defined(LOAPIC_TIMER_PERIODIC_WORKAROUND)
/**
 *
 * @brief Unmask the timer interrupt
 *
 * This routine enables the LOAPIC timer by unmasking it.
 *
 * @return N/A
 */
static inline void timer_interrupt_unmask(void)
{
	*_REG_TIMER &= ~LOAPIC_LVT_MASKED;
}
#endif

/**
 *
 * @brief Set the initial count register
 *
 * This routine sets value from which the timer will count down.
 * Note that setting the value to zero stops the timer.
 *
 * @return N/A
 */
static inline void initial_count_register_set(
	uint32_t count /* count from which timer is to count down */
	)
{
	*_REG_TIMER_ICR = count;
}

#if defined(TIMER_SUPPORTS_TICKLESS)
/**
 *
 * @brief Set the timer for one shot mode
 *
 * This routine sets the timer for one shot mode.
 *
 * @return N/A
 */
static inline void one_shot_mode_set(void)
{
	*_REG_TIMER &= ~LOAPIC_TIMER_PERIODIC;
}
#endif /* TIMER_SUPPORTS_TICKLESS */

/**
 *
 * @brief Set the rate at which the timer is decremented
 *
 * This routine sets rate at which the timer is decremented to match the
 * external bus frequency.
 *
 * @return N/A
 */
<<<<<<< HEAD
#if defined(CONFIG_LOAPIC_TIMER_DIVIDER_UNSUPPORTED)

#define divide_configuration_register_set() \
do {/* nothing */              \
} while (0)

#else
=======
>>>>>>> d635b0b4
static inline void divide_configuration_register_set(void)
{
	*_REG_TIMER_CFG = (*_REG_TIMER_CFG & ~0xf) | LOAPIC_TIMER_DIVBY_1;
}
#endif

/**
 *
 * @brief Get the value from the current count register
 *
 * This routine gets the value from the timer's current count register.  This
 * value is the 'time' remaining to decrement before the timer triggers an
 * interrupt.
 *
 * @return N/A
 */
static inline uint32_t current_count_register_get(void)
{
	return *_REG_TIMER_CCR;
}

#if defined(TIMER_SUPPORTS_TICKLESS)
/**
 *
 * @brief Get the value from the initial count register
 *
 * This routine gets the value from the initial count register.
 *
 * @return N/A
 */
static inline uint32_t initial_count_register_get(void)
{
	return *_REG_TIMER_ICR;
}
#endif /* TIMER_SUPPORTS_TICKLESS */

/**
 *
 * @brief System clock tick handler
 *
 * This routine handles the system clock tick interrupt.  A TICK_EVENT event
 * is pushed onto the microkernel stack.
 *
 * @return N/A
 */
void _timer_int_handler(void *unused /* parameter is not used */
				 )
{
	ARG_UNUSED(unused);

#ifdef TIMER_SUPPORTS_TICKLESS
	if (timer_mode == TIMER_MODE_ONE_SHOT) {
		if (!timer_known_to_have_expired) {
			uint32_t  cycles;

			/*
			 * The timer fired unexpectedly. This is due to one of two cases:
			 *   1. Entering tickless idle straddled a tick.
			 *   2. Leaving tickless idle straddled the final tick.
			 * Due to the timer reprogramming in _timer_idle_exit(), case #2
			 * can be handled as a fall-through.
			 *
			 * NOTE: Although the cycle count is supposed to stop decrementing
			 * once it hits zero in one-shot mode, not all targets implement
			 * this properly (and continue to decrement).  Thus, we have to
			 * perform a second comparison to check for wrap-around.
			 */

			cycles = current_count_register_get();
			if ((cycles > 0) && (cycles < programmed_cycles)) {
				/* Case 1 */
				_sys_idle_elapsed_ticks = 0;
			}
		}

		/* Return the timer to periodic mode */
		initial_count_register_set(cycles_per_tick - 1);
		periodic_mode_set();
		timer_known_to_have_expired = false;
		timer_mode = TIMER_MODE_PERIODIC;
	}

	/*
	 * Increment the tick because _timer_idle_exit() does not account
	 * for the tick due to the timer interrupt itself. Also, if not in
	 * one-shot mode, _sys_idle_elapsed_ticks will be 0.
	 */
	_sys_idle_elapsed_ticks++;

	/* track the accumulated cycle count */
	accumulated_cycle_count += cycles_per_tick * _sys_idle_elapsed_ticks;

	/*
	 * If we transistion from 0 elapsed ticks to 1 we need to announce the
	 * tick event to the microkernel. Other cases will have already been
	 * covered by _timer_idle_exit().
	 */

	if (_sys_idle_elapsed_ticks == 1) {
		_sys_clock_tick_announce();
	}
#else
	/* track the accumulated cycle count */
	accumulated_cycle_count += cycles_per_tick;

#if defined(CONFIG_MICROKERNEL)
	_sys_clock_tick_announce();
#endif

#endif /*TIMER_SUPPORTS_TICKLESS*/

#if defined(CONFIG_NANOKERNEL)
	_sys_clock_tick_announce();
#endif /*  CONFIG_NANOKERNEL */

#ifdef LOAPIC_TIMER_PERIODIC_WORKAROUND
	/*
	 * On platforms where the LOAPIC timer periodic mode is broken,
	 * re-program the ICR register with the initial count value. This
	 * is only a temporary workaround.
	 */

	initial_count_register_set(cycles_per_tick - 1);
	periodic_mode_set();
#endif /* LOAPIC_TIMER_PERIODIC_WORKAROUND */
}

#if defined(TIMER_SUPPORTS_TICKLESS)
/**
 *
 * @brief Initialize the tickless idle feature
 *
 * This routine initializes the tickless idle feature.  Note that the maximum
 * number of ticks that can elapse during a "tickless idle" is limited by
 * <cycles_per_tick>.  The larger the value (the lower the tick frequency),
 * the fewer elapsed ticks during a "tickless idle".  Conversely, the smaller
 * the value (the higher the tick frequency), the more elapsed ticks during a
 * "tickless idle".
 *
 * @return N/A
 */
static void tickless_idle_init(void)
{
	/*
	 * Calculate the maximum number of system ticks less one. This
	 * guarantees that an overflow will not occur when any remaining
	 * cycles are added to <cycles_per_max_ticks> when calculating
	 * <programmed_cycles>.
	 */
	max_system_ticks = (0xffffffff / cycles_per_tick) - 1;
	cycles_per_max_ticks = max_system_ticks * cycles_per_tick;
}

/**
 *
 * @brief Place system timer into idle state
 *
 * Re-program the timer to enter into the idle state for the given number of
 * ticks. It is placed into one shot mode where it will fire in the number of
 * ticks supplied or the maximum number of ticks that can be programmed into
 * hardware. A value of -1 means inifinite number of ticks.
 *
 * @return N/A
 */
void _timer_idle_enter(int32_t ticks /* system ticks */
				)
{
	uint32_t  cycles;

	/*
	 * Although interrupts are disabled, the LOAPIC timer is still counting
	 * down. Take a snapshot of current count register to get the number of
	 * cycles remaining in the timer before it signals an interrupt and apply
	 * that towards the one-shot calculation to maintain accuracy.
	 *
	 * NOTE: If entering tickless idle straddles a tick, 'programmed_cycles'
	 * and 'programmmed_full_ticks' may be incorrect as we do not know which
	 * side of the tick the snapshot occurred.  This is not a problem as the
	 * values will be corrected once the straddling is detected.
	 */

	cycles = current_count_register_get();

	if ((ticks == TICKS_UNLIMITED) || (ticks > max_system_ticks)) {
		/*
		 * The number of cycles until the timer must fire next might not fit
		 * in the 32-bit counter register. To work around this, program
		 * the counter to fire in the maximum number of ticks (plus any
		 * remaining cycles).
		 */

		programmed_full_ticks = max_system_ticks;
		programmed_cycles = cycles + cycles_per_max_ticks;
	} else {
		programmed_full_ticks = ticks - 1;
		programmed_cycles = cycles + (programmed_full_ticks * cycles_per_tick);
	}

	/* Set timer to one-shot mode */
	initial_count_register_set(programmed_cycles);
	one_shot_mode_set();
	timer_mode = TIMER_MODE_ONE_SHOT;
}

/**
 *
 * @brief Handling of tickless idle when interrupted
 *
 * The routine is responsible for taking the timer out of idle mode and
 * generating an interrupt at the next tick interval.
 *
 * Note that in this routine, _sys_idle_elapsed_ticks must be zero because the
 * ticker has done its work and consumed all the ticks. This has to be true
 * otherwise idle mode wouldn't have been entered in the first place.
 *
 * Called in _IntEnt()
 *
 * @return N/A
 */
void _timer_idle_exit(void)
{
	uint32_t remaining_cycles;
	uint32_t remaining_full_ticks;

	/*
	 * Interrupts are locked and idling has ceased. The cause of the cessation
	 * is unknown. It may be due to one of three cases.
	 *  1. The timer, which was previously placed into one-shot mode has
	 *     counted down to zero and signaled an interrupt.
	 *  2. A non-timer interrupt occurred. Note that the LOAPIC timer will
	 *     still continue to decrement and may yet signal an interrupt.
	 *  3. The LOAPIC timer signaled an interrupt while the timer was being
	 *     programmed for one-shot mode.
	 *
	 * NOTE: Although the cycle count is supposed to stop decrementing once it
	 * hits zero in one-shot mode, not all targets implement this properly
	 * (and continue to decrement).  Thus a second comparison is required to
	 * check for wrap-around.
	 */

	remaining_cycles = current_count_register_get();

	if ((remaining_cycles == 0) ||
		(remaining_cycles >= programmed_cycles)) {
		/*
		 * The timer has expired. The handler _timer_int_handler() is
		 * guaranteed to execute. Track the number of elapsed ticks. The
		 * handler _timer_int_handler() will account for the final tick.
		 */

		_sys_idle_elapsed_ticks = programmed_full_ticks;

		/*
		 * Announce elapsed ticks to the microkernel. Note we are guaranteed
		 * that the timer ISR will execute before the tick event is serviced.
		 * (The timer ISR reprograms the timer for the next tick.)
		 */

		_sys_clock_tick_announce();

		timer_known_to_have_expired = true;

		return;
	}

	timer_known_to_have_expired = false;

	/*
	 * Either a non-timer interrupt occurred, or we straddled a tick when
	 * entering tickless idle. It is impossible to determine which occurred
	 * at this point. Regardless of the cause, ensure that the timer will
	 * expire at the end of the next tick in case the ISR makes any tasks
	 * and/or fibers ready to run.
	 *
	 * NOTE #1: In the case of a straddled tick, the '_sys_idle_elapsed_ticks'
	 * calculation below may result in either 0 or 1. If 1, then this may
	 * result in a harmless extra call to _sys_clock_tick_announce().
	 *
	 * NOTE #2: In the case of a straddled tick, it is assumed that when the
	 * timer is reprogrammed, it will be reprogrammed with a cycle count
	 * sufficiently close to one tick that the timer will not expire before
	 * _timer_int_handler() is executed.
	 */

	remaining_full_ticks = remaining_cycles / cycles_per_tick;

	_sys_idle_elapsed_ticks = programmed_full_ticks - remaining_full_ticks;

	if (_sys_idle_elapsed_ticks > 0) {
		_sys_clock_tick_announce();
	}

	if (remaining_full_ticks > 0) {
		/*
		 * Re-program the timer (still in one-shot mode) to fire at the end of
		 * the tick, being careful to not program zero thus stopping the timer.
		 */

		programmed_cycles = 1 + ((remaining_cycles - 1) % cycles_per_tick);

		initial_count_register_set(programmed_cycles);
	}
}
#endif /* TIMER_SUPPORTS_TICKLESS */

/**
 *
 * @brief Initialize and enable the system clock
 *
 * This routine is used to program the timer to deliver interrupts at the
 * rate specified via the 'sys_clock_us_per_tick' global variable.
 *
 * @return 0
 */
int _sys_clock_driver_init(struct device *device)
{
	ARG_UNUSED(device);

	/* determine the timer counter value (in timer clock cycles/system tick)
	 */

	cycles_per_tick = sys_clock_hw_cycles_per_tick;

	tickless_idle_init();

	divide_configuration_register_set();
	initial_count_register_set(cycles_per_tick - 1);
	periodic_mode_set();

	/*
	 * Although the stub has already been "connected", the vector number
	 * still has to be programmed into the interrupt controller.
	 */
	IRQ_CONFIG(loapic, CONFIG_LOAPIC_TIMER_IRQ, 0);

	/* Everything has been configured. It is now safe to enable the
	 * interrupt
	 */
	irq_enable(CONFIG_LOAPIC_TIMER_IRQ);

	return 0;
}

/**
 *
 * @brief Read the platform's timer hardware
 *
 * This routine returns the current time in terms of timer hardware clock
 * cycles.
 *
 * @return up counter of elapsed clock cycles
 */
uint32_t _sys_clock_cycle_get(void)
{
	uint32_t val; /* system clock value */

	/*
	 * The LOAPIC timer counter is a down counter.  Thus to get the number
	 * of elapsed cycles since 'accumlated_cycle_count' was last updated,
	 * subtract the value in the Current Count Register (CCR) from the value
	 * in the Initial Count Register (ICR).
	 */

#if !defined(TIMER_SUPPORTS_TICKLESS)
	/* The value in the ICR always matches cycles_per_tick. */
	val = accumulated_cycle_count - current_count_register_get() +
			cycles_per_tick;
#else
	/* The value in the ICR may vary.  Read from the register. */
	val = accumulated_cycle_count - current_count_register_get() +
	      initial_count_register_get();
#endif

	return val;
}

FUNC_ALIAS(_sys_clock_cycle_get, nano_cycle_get_32, uint32_t);
FUNC_ALIAS(_sys_clock_cycle_get, task_cycle_get_32, uint32_t);

#if defined(CONFIG_SYSTEM_TIMER_DISABLE)
/**
 *
 * @brief Stop announcing ticks into the kernel
 *
 * This routine simply disables the LOAPIC counter such that interrupts are no
 * longer delivered.
 *
 * @return N/A
 */
void timer_disable(void)
{
	unsigned int key; /* interrupt lock level */

	key = irq_lock();

	timer_interrupt_mask();
	initial_count_register_set(0);

	irq_unlock(key);

	/* disable interrupt in the interrupt controller */

	irq_disable(CONFIG_LOAPIC_TIMER_IRQ);
}

#endif /* CONFIG_SYSTEM_TIMER_DISABLE */<|MERGE_RESOLUTION|>--- conflicted
+++ resolved
@@ -237,7 +237,6 @@
  *
  * @return N/A
  */
-<<<<<<< HEAD
 #if defined(CONFIG_LOAPIC_TIMER_DIVIDER_UNSUPPORTED)
 
 #define divide_configuration_register_set() \
@@ -245,8 +244,6 @@
 } while (0)
 
 #else
-=======
->>>>>>> d635b0b4
 static inline void divide_configuration_register_set(void)
 {
 	*_REG_TIMER_CFG = (*_REG_TIMER_CFG & ~0xf) | LOAPIC_TIMER_DIVBY_1;
