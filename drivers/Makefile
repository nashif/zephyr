--- conflicted
+++ resolved
@@ -8,14 +8,11 @@
 obj-y += gpio/
 obj-y += timer/
 obj-y += interrupt_controller/
-<<<<<<< HEAD
 obj-y += rtc/
 obj-y += wdt/
 obj-y += aio/
 
-=======
 obj-$(CONFIG_GROVE) += grove/
->>>>>>> e0943c5e
 obj-$(CONFIG_PCI) += pci/
 obj-$(CONFIG_BLUETOOTH) += bluetooth/
 obj-$(CONFIG_UART_SIMPLE) += simple/
