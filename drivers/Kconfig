# Kconfig - drivers configuration options

#
# Copyright (c) 2015 Intel Corporation
#
# Licensed under the Apache License, Version 2.0 (the "License");
# you may not use this file except in compliance with the License.
# You may obtain a copy of the License at
#
#     http://www.apache.org/licenses/LICENSE-2.0
#
# Unless required by applicable law or agreed to in writing, software
# distributed under the License is distributed on an "AS IS" BASIS,
# WITHOUT WARRANTIES OR CONDITIONS OF ANY KIND, either express or implied.
# See the License for the specific language governing permissions and
# limitations under the License.
#


menu "Device Drivers"

source "drivers/qmi/Kconfig"

source "drivers/simple/Kconfig"

source "drivers/bluetooth/Kconfig"

source "drivers/console/Kconfig"

source "drivers/serial/Kconfig"

source "drivers/interrupt_controller/Kconfig"

source "drivers/timer/Kconfig"

source "drivers/random/Kconfig"

source "drivers/pci/Kconfig"

source "drivers/gpio/Kconfig"

source "drivers/shared_irq/Kconfig"

source "drivers/spi/Kconfig"

source "drivers/i2c/Kconfig"

source "drivers/pwm/Kconfig"

source "drivers/pinmux/Kconfig"

<<<<<<< HEAD
source "drivers/rtc/Kconfig"

source "drivers/wdt/Kconfig"

source "drivers/aio/Kconfig"

source "drivers/adc/Kconfig"

source "drivers/clock_control/Kconfig"

source "drivers/ipi/Kconfig"

=======
source "drivers/adc/Kconfig"

>>>>>>> 928035fb
endmenu<|MERGE_RESOLUTION|>--- conflicted
+++ resolved
@@ -49,7 +49,6 @@
 
 source "drivers/pinmux/Kconfig"
 
-<<<<<<< HEAD
 source "drivers/rtc/Kconfig"
 
 source "drivers/wdt/Kconfig"
@@ -62,8 +61,4 @@
 
 source "drivers/ipi/Kconfig"
 
-=======
-source "drivers/adc/Kconfig"
-
->>>>>>> 928035fb
 endmenu