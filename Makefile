--- conflicted
+++ resolved
@@ -2,11 +2,7 @@
 VERSION_MINOR 	   = 6
 PATCHLEVEL 	   = 0
 VERSION_RESERVED   = 0
-<<<<<<< HEAD
 EXTRAVERSION       = -rc1-intel_internal
-=======
-EXTRAVERSION       =
->>>>>>> d635b0b4
 NAME 		   = Zephyr Kernel
 
 export SOURCE_DIR PROJECT MDEF_FILE KLIBC_DIR
