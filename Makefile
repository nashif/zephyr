VERSION_MAJOR 	   = 0
VERSION_MINOR 	   = 6
PATCHLEVEL 	   = 0
VERSION_RESERVED   = 0
<<<<<<< HEAD
EXTRAVERSION       = -intel_internal
=======
EXTRAVERSION       = -rc1
>>>>>>> e0943c5e
NAME 		   = Zephyr Kernel

export SOURCE_DIR PROJECT MDEF_FILE KLIBC_DIR

# *DOCUMENTATION*
# To see a list of typical targets execute "make help"
# More info can be located in ./README
# Comments in this file are targeted only to the developer, do not
# expect to learn how to build the kernel reading this file.
#

# o Do not use make's built-in rules and variables
#   (this increases performance and avoids hard-to-debug behaviour);
# o Look for make include files relative to root of kernel src
MAKEFLAGS += -rR --include-dir=$(CURDIR)

# Avoid funny character set dependencies
unexport LC_ALL
LC_COLLATE=C
LC_NUMERIC=C
export LC_COLLATE LC_NUMERIC

# Avoid interference with shell env settings
unexport GREP_OPTIONS

DQUOTE = "
#This comment line is to fix the highlighting of some editors due the quote effect."

# We are using a recursive build, so we need to do a little thinking
# to get the ordering right.
#
# Most importantly: sub-Makefiles should only ever modify files in
# their own directory. If in some directory we have a dependency on
# a file in another dir (which doesn't happen often, but it's often
# unavoidable when linking the built-in.o targets which finally
# turn into the kernel binary), we will call a sub make in that other
# dir, and after that we are sure that everything which is in that
# other dir is now up to date.
#
# The only cases where we need to modify files which have global
# effects are thus separated out and done before the recursive
# descending is started. They are now explicitly listed as the
# prepare rule.

# Beautify output
# ---------------------------------------------------------------------------
#
# Normally, we echo the whole command before executing it. By making
# that echo $($(quiet)$(cmd)), we now have the possibility to set
# $(quiet) to choose other forms of output instead, e.g.
#
#         quiet_cmd_cc_o_c = Compiling $(RELDIR)/$@
#         cmd_cc_o_c       = $(CC) $(c_flags) -c -o $@ $<
#
# If $(quiet) is empty, the whole command will be printed.
# If it is set to "quiet_", only the short version will be printed.
# If it is set to "silent_", nothing will be printed at all, since
# the variable $(silent_cmd_cc_o_c) doesn't exist.
#
# A simple variant is to prefix commands with $(Q) - that's useful
# for commands that shall be hidden in non-verbose mode.
#
#	$(Q)ln $@ :<
#
# If KBUILD_VERBOSE equals 0 then the above command will be hidden.
# If KBUILD_VERBOSE equals 1 then the above command is displayed.
#
# To put more focus on warnings, be less verbose as default
# Use 'make V=1' to see the full commands

ifeq ("$(origin V)", "command line")
  KBUILD_VERBOSE = $(V)
endif
ifndef KBUILD_VERBOSE
  KBUILD_VERBOSE = 0
endif

ifeq ($(KBUILD_VERBOSE),1)
  quiet =
  Q =
else
  quiet=quiet_
  Q = @
endif

# If the user is running make -s (silent mode), suppress echoing of
# commands

ifneq ($(filter 4.%,$(MAKE_VERSION)),)	# make-4
ifneq ($(filter %s ,$(firstword x$(MAKEFLAGS))),)
  quiet=silent_
endif
else					# make-3.8x
ifneq ($(filter s% -s%,$(MAKEFLAGS)),)
  quiet=silent_
endif
endif

export quiet Q KBUILD_VERBOSE

# kbuild supports saving output files in a separate directory.
# To locate output files in a separate directory two syntaxes are supported.
# In both cases the working directory must be the root of the kernel src.
# 1) O=
# Use "make O=dir/to/store/output/files/"
#
# 2) Set KBUILD_OUTPUT
# Set the environment variable KBUILD_OUTPUT to point to the directory
# where the output files shall be placed.
# export KBUILD_OUTPUT=dir/to/store/output/files/
# make
#
# The O= assignment takes precedence over the KBUILD_OUTPUT environment
# variable.

# KBUILD_SRC is set on invocation of make in OBJ directory
# KBUILD_SRC is not intended to be used by the regular user (for now)
ifeq ($(KBUILD_SRC),)

# OK, Make called in directory where kernel src resides
# Do we want to locate output files in a separate directory?
ifeq ("$(origin O)", "command line")
  KBUILD_OUTPUT := $(O)
endif

# That's our default target when none is given on the command line
PHONY := _all
_all:

# Cancel implicit rules on top Makefile
$(CURDIR)/Makefile Makefile: ;

ifneq ($(KBUILD_OUTPUT),)
# Invoke a second make in the output directory, passing relevant variables
# check that the output directory actually exists
saved-output := $(KBUILD_OUTPUT)
KBUILD_OUTPUT := $(shell mkdir -p $(KBUILD_OUTPUT) && cd $(KBUILD_OUTPUT) \
								&& /bin/pwd)
$(if $(KBUILD_OUTPUT),, \
     $(error failed to create output directory "$(saved-output)"))

PHONY += $(MAKECMDGOALS) sub-make

$(filter-out _all sub-make $(CURDIR)/Makefile, $(MAKECMDGOALS)) _all: sub-make
	@:

sub-make: FORCE
	$(Q)$(MAKE) -C $(KBUILD_OUTPUT) KBUILD_SRC=$(CURDIR) \
	-f $(CURDIR)/Makefile $(filter-out _all sub-make,$(MAKECMDGOALS))

# Leave processing to above invocation of make
skip-makefile := 1
endif # ifneq ($(KBUILD_OUTPUT),)
endif # ifeq ($(KBUILD_SRC),)

# We process the rest of the Makefile if this is the final invocation of make
ifeq ($(skip-makefile),)

# Do not print "Entering directory ...",
# but we want to display it when entering to the output directory
# so that IDEs/editors are able to understand relative filenames.
MAKEFLAGS += --no-print-directory

# Call a source code checker (by default, "sparse") as part of the
# C compilation.
#
# Use 'make C=1' to enable checking of only re-compiled files.
# Use 'make C=2' to enable checking of *all* source files, regardless
# of whether they are re-compiled or not.
#
ifeq ("$(origin C)", "command line")
  KBUILD_CHECKSRC = $(C)
endif
ifndef KBUILD_CHECKSRC
  KBUILD_CHECKSRC = 0
endif

PHONY += all
_all: all

ifeq ($(KBUILD_SRC),)
        # building in the source tree
        srctree := .
else
        ifeq ($(KBUILD_SRC)/,$(dir $(CURDIR)))
                # building in a subdirectory of the source tree
                srctree := ..
        else
                srctree := $(KBUILD_SRC)
        endif
endif
objtree		:= .
src		:= $(srctree)
obj		:= $(objtree)

VPATH		:= $(srctree)

export srctree objtree VPATH


# SUBARCH tells the usermode build what the underlying arch is.  That is set
# first, and if a usermode build is happening, the "ARCH=um" on the command
# line overrides the setting of ARCH below.  If a native build is happening,
# then ARCH is assigned, getting whatever value it gets normally, and
# SUBARCH is subsequently ignored.

SUBARCH := $(shell uname -m | sed -e s/i.86/x86/ -e s/x86_64/x86/ \
				  -e s/sun4u/sparc64/ \
				  -e s/arm.*/arm/ -e s/sa110/arm/ \
				  -e s/s390x/s390/ -e s/parisc64/parisc/ \
				  -e s/ppc.*/powerpc/ -e s/mips.*/mips/ \
				  -e s/sh[234].*/sh/ -e s/aarch64.*/arm64/ )

# Cross compiling and selecting different set of gcc/bin-utils
# ---------------------------------------------------------------------------
#
# When performing cross compilation for other architectures ARCH shall be set
# to the target architecture. (See arch/* for the possibilities).
# ARCH can be set during invocation of make:
# make ARCH=x86
# Another way is to have ARCH set in the environment.
# The default ARCH is the host where make is executed.

# CROSS_COMPILE specify the prefix used for all executables used
# during compilation. Only gcc and related bin-utils executables
# are prefixed with $(CROSS_COMPILE).
# CROSS_COMPILE can be set on the command line
# make CROSS_COMPILE=i586-pc-elf
# Alternatively CROSS_COMPILE can be set in the environment.
# A third alternative is to store a setting in .config so that plain
# "make" in the configured kernel build directory always uses that.
# Default value for CROSS_COMPILE is not to prefix executables
# Note: Some architectures assign CROSS_COMPILE in their arch/*/Makefile
ARCH		?= $(SUBARCH)
CROSS_COMPILE	?= $(CONFIG_CROSS_COMPILE:"%"=%)

# Architecture as present in compile.h
UTS_MACHINE 	:= $(ARCH)
SRCARCH 	:= $(ARCH)

# Additional ARCH settings for x86
ifeq ($(ARCH),i386)
        SRCARCH := x86
endif
ifeq ($(ARCH),x86_64)
        SRCARCH := x86
endif

# Additional ARCH settings for sparc
ifeq ($(ARCH),sparc32)
       SRCARCH := sparc
endif
ifeq ($(ARCH),sparc64)
       SRCARCH := sparc
endif

# Additional ARCH settings for sh
ifeq ($(ARCH),sh64)
       SRCARCH := sh
endif

# Additional ARCH settings for tile
ifeq ($(ARCH),tilepro)
       SRCARCH := tile
endif
ifeq ($(ARCH),tilegx)
       SRCARCH := tile
endif

# Where to locate arch specific headers
hdr-arch  := $(SRCARCH)

KCONFIG_CONFIG	?= .config
export KCONFIG_CONFIG

# SHELL used by kbuild
CONFIG_SHELL := $(shell if [ -x "$$BASH" ]; then echo $$BASH; \
	  else if [ -x /bin/bash ]; then echo /bin/bash; \
	  else echo sh; fi ; fi)

HOSTCC       = gcc
HOSTCXX      = g++
HOSTCFLAGS   = -Wall -Wmissing-prototypes -Wstrict-prototypes -O2 -fomit-frame-pointer -std=gnu89
HOSTCXXFLAGS = -O2

ifeq ($(shell $(HOSTCC) -v 2>&1 | grep -c "clang version"), 1)
HOSTCFLAGS  += -Wno-unused-value -Wno-unused-parameter \
		-Wno-missing-field-initializers -fno-delete-null-pointer-checks
endif

# Decide whether to build built-in, modular, or both.
# Normally, just do built-in.

KBUILD_MODULES :=
KBUILD_BUILTIN := 1


export KBUILD_MODULES KBUILD_BUILTIN
export KBUILD_CHECKSRC KBUILD_SRC

ifneq ($(CC),)
ifeq ($(shell $(CC) -v 2>&1 | grep -c "clang version"), 1)
COMPILER := clang
else
COMPILER := gcc
endif
export COMPILER
endif

# Look for make include files relative to root of kernel src
MAKEFLAGS += --include-dir=$(srctree)

# We need some generic definitions (do not try to remake the file).
$(srctree)/scripts/Kbuild.include: ;
include $(srctree)/scripts/Kbuild.include
ifeq ($(USE_CCACHE),1)
CCACHE := ccache
endif

# Make variables (CC, etc...)
AS		= $(CROSS_COMPILE)as
LD		= $(CROSS_COMPILE)ld
ifeq ($(USE_CCACHE),1)
CC		= $(CCACHE) $(CROSS_COMPILE)gcc
else
CC		= $(CROSS_COMPILE)gcc
endif
CPP		= $(CC) -E
AR		= $(CROSS_COMPILE)ar
NM		= $(CROSS_COMPILE)nm
STRIP		= $(CROSS_COMPILE)strip
OBJCOPY		= $(CROSS_COMPILE)objcopy
OBJDUMP		= $(CROSS_COMPILE)objdump
AWK		= awk
GENKSYMS	= scripts/genksyms/genksyms
GENIDT		= scripts/gen_idt/gen_idt
GENOFFSET_H	= scripts/gen_offset_header/gen_offset_header
PERL		= perl
PYTHON		= python
CHECK		= sparse

CHECKFLAGS     := -Wbitwise -Wno-return-void $(CF)
CFLAGS_MODULE   =
AFLAGS_MODULE   =
LDFLAGS_MODULE  =
CFLAGS_KERNEL	=
AFLAGS_KERNEL	=
CFLAGS_GCOV	= -fprofile-arcs -ftest-coverage


# Use USERINCLUDE when you must reference the UAPI directories only.
USERINCLUDE    := -include $(CURDIR)/include/generated/autoconf.h
PROJECTINCLUDE := $(strip -I$(srctree)/include/microkernel \
		-I$(CURDIR)/misc/generated/sysgen) \
		$(USERINCLUDE)

# Use ZEPHYRINCLUDE when you must reference the include/ directory.
# Needed to be compatible with the O= option
ZEPHYRINCLUDE    := \
		-I$(srctree)/arch/$(hdr-arch)/include \
		$(if $(KBUILD_SRC), -I$(srctree)/include) \
		-I$(srctree)/include \
		-I$(CURDIR)/include/generated \
		$(USERINCLUDE) \
		$(STDINCLUDE)

KBUILD_CPPFLAGS := -DKERNEL

KBUILD_CFLAGS   := -c -g -std=c99 \
		-fno-reorder-functions \
		-fno-asynchronous-unwind-tables \
		-fno-omit-frame-pointer \
		-fno-defer-pop -Wall \
		-Wno-unused-but-set-variable \
		-Wno-format-zero-length \
		-Wno-main -ffreestanding

KBUILD_AFLAGS_KERNEL :=
KBUILD_CFLAGS_KERNEL :=
KBUILD_AFLAGS   := -c -g -xassembler-with-cpp

LDFLAGS += $(call ld-option,-nostartfiles)
LDFLAGS += $(call ld-option,-nodefaultlibs)
LDFLAGS += $(call ld-option,-nostdlib)
LDFLAGS += $(call ld-option,-static)
LDLIBS_TOOLCHAIN ?= -lgcc

KERNELVERSION = $(VERSION_MAJOR)$(if $(VERSION_MINOR),.$(VERSION_MINOR)$(if $(PATCHLEVEL),.$(PATCHLEVEL)))$(EXTRAVERSION)

export VERSION_MAJOR VERSION_MINOR PATCHLEVEL VERSION_RESERVED EXTRAVERSION
export KERNELRELEASE KERNELVERSION
export ARCH SRCARCH CONFIG_SHELL HOSTCC HOSTCFLAGS CROSS_COMPILE AS LD CC
export CPP AR NM STRIP OBJCOPY OBJDUMP
export MAKE AWK GENKSYMS INSTALLKERNEL PERL PYTHON UTS_MACHINE GENIDT GENOFFSET_H
export HOSTCXX HOSTCXXFLAGS LDFLAGS_MODULE CHECK CHECKFLAGS

export KBUILD_CPPFLAGS NOSTDINC_FLAGS ZEPHYRINCLUDE OBJCOPYFLAGS LDFLAGS
export KBUILD_CFLAGS CFLAGS_KERNEL CFLAGS_MODULE CFLAGS_GCOV
export KBUILD_AFLAGS AFLAGS_KERNEL AFLAGS_MODULE
export KBUILD_AFLAGS_MODULE KBUILD_CFLAGS_MODULE KBUILD_LDFLAGS_MODULE
export KBUILD_AFLAGS_KERNEL KBUILD_CFLAGS_KERNEL
export KBUILD_ARFLAGS PROJECTINCLUDE LDLIBS_TOOLCHAIN


# Files to ignore in find ... statements

export RCS_FIND_IGNORE := \( -name SCCS -o -name BitKeeper -o -name .svn -o    \
			  -name CVS -o -name .pc -o -name .hg -o -name .git \) \
			  -prune -o
export RCS_TAR_IGNORE := --exclude SCCS --exclude BitKeeper --exclude .svn \
			 --exclude CVS --exclude .pc --exclude .hg --exclude .git

# ===========================================================================
# Rules shared between *config targets and build targets

# Basic helpers built in scripts/
PHONY += scripts_basic
scripts_basic:
	$(Q)$(MAKE) $(build)=scripts/basic
	$(Q)$(MAKE) $(build)=scripts/gen_idt
	$(Q)$(MAKE) $(build)=scripts/gen_offset_header
	$(Q)rm -f .tmp_quiet_recordmcount

# To avoid any implicit rule to kick in, define an empty command.
scripts/basic/%: scripts_basic ;

PHONY += outputmakefile
# outputmakefile generates a Makefile in the output directory, if using a
# separate output directory. This allows convenient use of make in the
# output directory.
outputmakefile:
ifneq ($(KBUILD_SRC),)
	$(Q)ln -fsn $(srctree) source
	$(Q)$(CONFIG_SHELL) $(srctree)/scripts/mkmakefile \
	    $(srctree) $(objtree) $(VERSION_MAJOR) $(VERSION_MINOR)
endif

# Support for using generic headers in asm-generic
PHONY += asm-generic
asm-generic:
	$(Q)$(MAKE) -f $(srctree)/scripts/Makefile.asm-generic \
	            src=asm obj=arch/$(SRCARCH)/include/generated/asm
	$(Q)$(MAKE) -f $(srctree)/scripts/Makefile.asm-generic \
	            src=uapi/asm obj=arch/$(SRCARCH)/include/generated/uapi/asm

# To make sure we do not include .config for any of the *config targets
# catch them early, and hand them over to scripts/kconfig/Makefile
# It is allowed to specify more targets when calling make, including
# mixing *config targets and build targets.
# For example 'make oldconfig all'.
# Detect when mixed targets is specified, and make a second invocation
# of make so .config is not included in this case either (for *config).

version_h := include/generated/version.h

no-dot-config-targets := pristine distclean clean mrproper help \
			 cscope gtags TAGS tags help% %docs check% coccicheck \
			 $(version_h) headers_% archheaders archscripts \
			 kernelversion %src-pkg

config-targets := 0
mixed-targets  := 0
dot-config     := 1

ifneq ($(filter $(no-dot-config-targets), $(MAKECMDGOALS)),)
	ifeq ($(filter-out $(no-dot-config-targets), $(MAKECMDGOALS)),)
		dot-config := 0
	endif
endif

ifneq ($(filter config %config,$(MAKECMDGOALS)),)
	config-targets := 1
	ifneq ($(filter-out config %config,$(MAKECMDGOALS)),)
		mixed-targets := 1
	endif
endif

ifeq ($(mixed-targets),1)
# ===========================================================================
# We're called with mixed targets (*config and build targets).
# Handle them one by one.

PHONY += $(MAKECMDGOALS) __build_one_by_one

$(filter-out __build_one_by_one, $(MAKECMDGOALS)): __build_one_by_one
	@:

__build_one_by_one:
	$(Q)set -e; \
	for i in $(MAKECMDGOALS); do \
		$(MAKE) -f $(srctree)/Makefile $$i; \
	done

else
ifeq ($(config-targets),1)
# ===========================================================================
# *config targets only - make sure prerequisites are updated, and descend
# in scripts/kconfig to make the *config target

# Read arch specific Makefile to set KBUILD_DEFCONFIG as needed.
# KBUILD_DEFCONFIG may point out an alternative default configuration
# used for 'make defconfig'
include $(srctree)/arch/$(SRCARCH)/Makefile
export KBUILD_DEFCONFIG KBUILD_KCONFIG

config: scripts_basic outputmakefile FORCE
	$(Q)$(MAKE) $(build)=scripts/kconfig $@

%config: scripts_basic outputmakefile FORCE
	$(Q)$(MAKE) $(build)=scripts/kconfig $@

else
# ===========================================================================
# Build targets only - this includes zephyr, arch specific targets, clean
# targets and others. In general all targets except *config targets.

# Additional helpers built in scripts/
# Carefully list dependencies so we do not try to build scripts twice
# in parallel
PHONY += scripts
scripts: scripts_basic include/config/auto.conf include/config/tristate.conf
	$(Q)$(MAKE) $(build)=$(@)


core-y := lib/ arch/ kernel/ misc/ net/
drivers-y := drivers/

ifneq ($(strip $(PROJECT)),)
-include $(PROJECT)/Makefile.app
ifneq ($(strip $(KBUILD_ZEPHYR_APP)),)
export KBUILD_ZEPHYR_APP
endif
core-y += $(SOURCE_DIR)
endif


ifeq ($(dot-config),1)
# Read in config
-include include/config/auto.conf

# Read in dependencies to all Kconfig* files, make sure to run
# oldconfig if changes are detected.
-include include/config/auto.conf.cmd

# To avoid any implicit rule to kick in, define an empty command
$(KCONFIG_CONFIG) include/config/auto.conf.cmd: ;

# If .config is newer than include/config/auto.conf, someone tinkered
# with it and forgot to run make oldconfig.
# if auto.conf.cmd is missing then we are probably in a cleaned tree so
# we execute the config step to be sure to catch updated Kconfig files
include/config/%.conf: $(KCONFIG_CONFIG) include/config/auto.conf.cmd
	$(Q)$(MAKE) -f $(srctree)/Makefile silentoldconfig

else
# Dummy target needed, because used as prerequisite
include/config/auto.conf: ;
endif # $(dot-config)

ifdef CONFIG_TINYCRYPT
# Objects we will link into the kernel / subdirs we need to visit
KCRYPTO_DIR := lib/crypto/tinycrypt
libs-y += $(KCRYPTO_DIR)/
 ZEPHYRINCLUDE += -I$(srctree)/lib/crypto/tinycrypt/include
endif

ifdef CONFIG_QMI_DRIVERS
LDFLAGS_zephyr += -L$(CONFIG_LIBQMI_PATH:"%"=%)/lib
ALL_LIBS += qmi
endif

ifdef ZEPHYR_GCC_VARIANT
include $(srctree)/scripts/Makefile.toolchain.$(ZEPHYR_GCC_VARIANT)
else
$(if $(CROSS_COMPILE),, \
     $(error ZEPHYR_GCC_VARIANT is not set. ))
endif

ifdef CONFIG_MINIMAL_LIBC
ZEPHYRINCLUDE += -I$(srctree)/lib/libc/minimal/include
endif

ifdef CONFIG_NEWLIB_LIBC
ZEPHYRINCLUDE += $(TOOLCHAIN_CFLAGS)
ALL_LIBS += c m
endif

QEMU_BIN_PATH	?= /usr/bin
QEMU		= $(QEMU_BIN_PATH)/$(QEMU_$(SRCARCH))

# The all: target is the default when no target is given on the
# command line.
# This allow a user to issue only 'make' to build a kernel including modules
# Defaults to zephyr, but the arch makefile usually adds further targets
all: zephyr


ifdef CONFIG_READABLE_ASM
# Disable optimizations that make assembler listings hard to read.
# reorder blocks reorders the control in the function
# ipa clone creates specialized cloned functions
# partial inlining inlines only parts of functions
KBUILD_CFLAGS += $(call cc-option,-fno-reorder-blocks,) \
                 $(call cc-option,-fno-ipa-cp-clone,) \
                 $(call cc-option,-fno-partial-inlining)
endif

# Handle stack protector mode.
#
# Since kbuild can potentially perform two passes (first with the old
# .config values and then with updated .config values), we cannot error out
# if a desired compiler option is unsupported. If we were to error, kbuild
# could never get to the second pass and actually notice that we changed
# the option to something that was supported.
#
# Additionally, we don't want to fallback and/or silently change which compiler
# flags will be used, since that leads to producing kernels with different
# security feature characteristics depending on the compiler used. ("But I
# selected CC_STACKPROTECTOR_STRONG! Why did it build with _REGULAR?!")
#
# The middle ground is to warn here so that the failed option is obvious, but
# to let the build fail with bad compiler flags so that we can't produce a
# kernel when there is a CONFIG and compiler mismatch.
#
ifdef CONFIG_CC_STACKPROTECTOR_REGULAR
  stackp-flag := -fstack-protector
  ifeq ($(call cc-option, $(stackp-flag)),)
    $(warning Cannot use CONFIG_CC_STACKPROTECTOR_REGULAR: \
             -fstack-protector not supported by compiler)
  endif
else
ifdef CONFIG_CC_STACKPROTECTOR_STRONG
  stackp-flag := -fstack-protector-strong
  ifeq ($(call cc-option, $(stackp-flag)),)
    $(warning Cannot use CONFIG_CC_STACKPROTECTOR_STRONG: \
	      -fstack-protector-strong not supported by compiler)
  endif
endif
endif
KBUILD_CFLAGS += $(stackp-flag)

ifeq ($(CONFIG_DEBUG),y)
KBUILD_CFLAGS  += -O0
else
KBUILD_CFLAGS  += -Os
endif

KBUILD_CFLAGS += $(subst $(DQUOTE),,$(CONFIG_COMPILER_OPT))

export LDFLAG_LINKERCMD OUTPUT_FORMAT OUTPUT_ARCH

include arch/$(SRCARCH)/Makefile

KBUILD_CFLAGS += $(CFLAGS)
KBUILD_AFLAGS += $(CFLAGS)


# We trigger additional mismatches with less inlining
ifdef CONFIG_DEBUG_SECTION_MISMATCH
KBUILD_CFLAGS += $(call cc-option, -fno-inline-functions-called-once)
endif

# arch Makefile may override CC so keep this after arch Makefile is included
NOSTDINC_FLAGS += -nostdinc -isystem $(shell $(CC) -print-file-name=include)
CHECKFLAGS     += $(NOSTDINC_FLAGS)

# disable pointer signed / unsigned warnings in gcc 4.0
KBUILD_CFLAGS += $(call cc-disable-warning, pointer-sign)

# disable invalid "can't wrap" optimizations for signed / pointers
KBUILD_CFLAGS	+= $(call cc-option,-fno-strict-overflow)

# generate an extra file that specifies the maximum amount of stack used,
# on a per-function basis.
KBUILD_CFLAGS	+= $(call cc-option,-fstack-usage)

# conserve stack if available
KBUILD_CFLAGS   += $(call cc-option,-fconserve-stack)

# disallow errors like 'EXPORT_GPL(foo);' with missing header
KBUILD_CFLAGS   += $(call cc-option,-Werror=implicit-int)

# Prohibit date/time macros, which would make the build non-deterministic
# KBUILD_CFLAGS   += $(call cc-option,-Werror=date-time)

# use the deterministic mode of AR if available
KBUILD_ARFLAGS := $(call ar-option,D)

include $(srctree)/scripts/Makefile.extrawarn

# Add user supplied CPPFLAGS, AFLAGS and CFLAGS as the last assignments
KBUILD_CPPFLAGS += $(KCPPFLAGS)
KBUILD_AFLAGS += $(KAFLAGS)
KBUILD_CFLAGS += $(KCFLAGS)

# Use --build-id when available.

LDFLAGS_zephyr += $(call ld-option,-nostartfiles)
LDFLAGS_zephyr += $(call ld-option,-nodefaultlibs)
LDFLAGS_zephyr += $(call ld-option,-nostdlib)
LDFLAGS_zephyr += $(call ld-option,-static)
LDFLAGS_zephyr += $(call ld-option,-X)
LDFLAGS_zephyr += $(call ld-option,-N)
LDFLAGS_zephyr += $(call ld-option,--gc-sections)
LDFLAGS_zephyr += $(call ld-option,--build-id=none)

LD_TOOLCHAIN ?= -D__GCC_LINKER_CMD__

KERNEL_NAME=$(subst $(DQUOTE),,$(CONFIG_KERNEL_BIN_NAME))

export LD_TOOLCHAIN KERNEL_NAME

# Default kernel image to build when no specific target is given.
# KBUILD_IMAGE may be overruled on the command line or
# set in the environment
# Also any assignments in arch/$(ARCH)/Makefile take precedence over
# this default value
export KBUILD_IMAGE ?= zephyr

#
# INSTALL_PATH specifies where to place the updated kernel and system map
# images. Default is /boot, but you can set it to other values
export	INSTALL_PATH ?= /boot

#
# INSTALL_DTBS_PATH specifies a prefix for relocations required by build roots.
# Like INSTALL_MOD_PATH, it isn't defined in the Makefile, but can be passed as
# an argument if needed. Otherwise it defaults to the kernel install path
#
export INSTALL_DTBS_PATH ?= $(INSTALL_PATH)/dtbs/$(KERNELRELEASE)

core-y		+=

zephyr-dirs	:= $(patsubst %/,%,$(filter %/, $(init-y) $(init-m) \
		     $(core-y) $(core-m) $(drivers-y) $(drivers-m) \
		     $(libs-y) $(libs-m)))

zephyr-alldirs	:= $(sort $(zephyr-dirs) $(patsubst %/,%,$(filter %/, \
		     $(init-) $(core-) $(drivers-) $(libs-))))

init-y		:= $(patsubst %/, %/built-in.o, $(init-y))
core-y		:= $(patsubst %/, %/built-in.o, $(core-y))
drivers-y	:= $(patsubst %/, %/built-in.o, $(drivers-y))
libs-y1		:= $(patsubst %/, %/lib.a, $(libs-y))
libs-y2		:= $(patsubst %/, %/built-in.o, $(libs-y))
libs-y		:= $(libs-y1) $(libs-y2)

# Externally visible symbols (used by link-zephyr.sh)
export KBUILD_ZEPHYR_INIT := $(head-y) $(init-y)
export KBUILD_ZEPHYR_MAIN := $(drivers-y) $(core-y) $(libs-y)
ifdef CONFIG_HAVE_CUSTOM_LINKER_SCRIPT
export KBUILD_LDS         := $(subst $(DQUOTE),,$(CONFIG_CUSTOM_LINKER_SCRIPT))
else
export KBUILD_LDS         := $(srctree)/arch/$(SRCARCH)/platforms/$(subst $(DQUOTE),,$(CONFIG_PLATFORM))/linker.cmd
endif
export LDFLAGS_zephyr
# used by scripts/pacmage/Makefile
export KBUILD_ALLDIRS := $(sort $(filter-out arch/%,$(zephyr-alldirs)) arch include samples scripts)

zephyr-deps := $(KBUILD_LDS) $(KBUILD_ZEPHYR_INIT) $(KBUILD_ZEPHYR_MAIN)

ALL_LIBS += $(TOOLCHAIN_LIBS)
export ALL_LIBS

# Final link of zephyr
      cmd_link-zephyr = $(CONFIG_SHELL) $< $(LD) $(LDFLAGS) $(LDFLAGS_zephyr) $(LIB_INCLUDE_DIR) $(ALL_LIBS)
quiet_cmd_link-zephyr = LINK    $@

# Include targets which we want to
# execute if the rest of the kernel build went well.
zephyr: scripts/link-zephyr.sh $(zephyr-deps) $(KBUILD_ZEPHYR_APP) FORCE
	@touch zephyr
ifdef CONFIG_HEADERS_CHECK
	$(Q)$(MAKE) -f $(srctree)/Makefile headers_check
endif

ifneq ($(strip $(PROJECT)),)
	+$(call if_changed,link-zephyr)
endif

# The actual objects are generated when descending,
# make sure no implicit rule kicks in
$(sort $(zephyr-deps)): $(zephyr-dirs) ;

# Handle descending into subdirectories listed in $(zephyr-dirs)
# Preset locale variables to speed up the build process. Limit locale
# tweaks to this spot to avoid wrong language settings when running
# make menuconfig etc.
# Error messages still appears in the original language

PHONY += $(zephyr-dirs)
$(zephyr-dirs): prepare scripts
	$(Q)$(MAKE) $(build)=$@

# Things we need to do before we recursively start building the kernel
# or the modules are listed in "prepare".
# A multi level approach is used. prepareN is processed before prepareN-1.
# archprepare is used in arch Makefiles and when processed asm symlink,
# version.h and scripts_basic is processed / created.

# Listed in dependency order
PHONY += prepare prepare1 prepare2 prepare3

# prepare3 is used to check if we are building in a separate output directory,
# and if so do:
# 1) Check that make has not been executed in the kernel src $(srctree)
prepare3:
ifneq ($(KBUILD_SRC),)
	@$(kecho) '  Using $(srctree) as source for kernel'
	$(Q)if [ -f $(srctree)/.config ]; then \
		echo >&2 "  $(srctree) is not clean, please run 'make mrproper'"; \
		echo >&2 "  in the '$(srctree)' directory.";\
		/bin/false; \
	fi;
endif

# prepare2 creates a makefile if using a separate output directory
prepare2: prepare3 outputmakefile

prepare1: prepare2 $(version_h) \
                   include/config/auto.conf
	$(cmd_crmodverdir)

archprepare_common = $(strip \
		archheaders archscripts prepare1 scripts_basic \
		)


archprepare = $(strip \
		$(archprepare_common) \
		)

# All the preparing..
prepare: $(archprepare)  FORCE
	$(Q)$(MAKE) $(build)=.

# Generate some files
# ---------------------------------------------------------------------------

# KERNELRELEASE can change from a few different places, meaning version.h
# needs to be updated, so this check is forced on all builds

VERSION_MAJOR_HEX=$(shell printf '%02x\n' ${VERSION_MAJOR})
VERSION_MINOR_HEX=$(shell printf '%02x\n' ${VERSION_MINOR})
PATCHLEVEL_HEX=$(shell printf '%02x\n' ${PATCHLEVEL})
VERSION_RESERVED_HEX=00
KERNEL_VERSION_HEX=0x$(VERSION_MAJOR_HEX)$(VERSION_MINOR_HEX)$(PATCHLEVEL_HEX)

define filechk_version.h
       (echo "#ifndef _KERNEL_VERSION_H_"; \
       echo "#define _KERNEL_VERSION_H_"; \
       echo ;\
       (echo \#define ZEPHYR_VERSION_CODE $(shell                         \
       expr $(VERSION_MAJOR) \* 65536 + 0$(VERSION_MINOR) \* 256 + 0$(PATCHLEVEL)); \
       echo '#define ZEPHYR_VERSION(a,b,c) (((a) << 16) + ((b) << 8) + (c))';); \
       echo ;\
       echo "#define KERNELVERSION \\"; \
       echo "$(KERNEL_VERSION_HEX)$(VERSION_RESERVED_HEX)"; \
       echo "#define KERNEL_VERSION_NUMBER     $(KERNEL_VERSION_HEX)"; \
       echo "#define KERNEL_VERSION_MAJOR      $(VERSION_MAJOR)"; \
       echo "#define KERNEL_VERSION_MINOR      $(VERSION_MINOR)"; \
       echo "#define KERNEL_PATCHLEVEL         $(PATCHLEVEL)"; \
       echo "#define KERNEL_VERSION_STRING     \"$(KERNELVERSION)\""; \
       echo; \
       echo "#endif /* _KERNEL_VERSION_H_ */";)
endef

$(version_h): $(srctree)/Makefile FORCE
	$(call filechk,version.h)

PHONY += headerdep
headerdep:
	$(Q)find $(srctree)/include/ -name '*.h' | xargs --max-args 1 \
	$(srctree)/scripts/headerdep.pl -I$(srctree)/include

# ---------------------------------------------------------------------------

PHONY += depend dep
depend dep:
	@echo '*** Warning: make $@ is unnecessary now.'


# ---------------------------------------------------------------------------
# Kernel headers

#Default location for installed headers
export INSTALL_HDR_PATH = $(objtree)/usr

# If we do an all arch process set dst to asm-$(hdr-arch)
hdr-dst = $(if $(KBUILD_HEADERS), dst=include/asm-$(hdr-arch), dst=include/asm)

PHONY += archheaders
archheaders:

PHONY += archscripts
archscripts:

PHONY += __headers
__headers: $(version_h) scripts_basic asm-generic archheaders archscripts FORCE
	$(Q)$(MAKE) $(build)=scripts build_unifdef

PHONY += headers_install_all
headers_install_all:
	$(Q)$(CONFIG_SHELL) $(srctree)/scripts/headers.sh install

PHONY += headers_install
headers_install: __headers
	$(if $(wildcard $(srctree)/arch/$(hdr-arch)/include/uapi/asm/Kbuild),, \
	  $(error Headers not exportable for the $(SRCARCH) architecture))
	$(Q)$(MAKE) $(hdr-inst)=include/uapi
	$(Q)$(MAKE) $(hdr-inst)=arch/$(hdr-arch)/include/uapi/asm $(hdr-dst)

PHONY += headers_check_all
headers_check_all: headers_install_all
	$(Q)$(CONFIG_SHELL) $(srctree)/scripts/headers.sh check

PHONY += headers_check
headers_check: headers_install
	$(Q)$(MAKE) $(hdr-inst)=include/uapi HDRCHECK=1
	$(Q)$(MAKE) $(hdr-inst)=arch/$(hdr-arch)/include/uapi/asm $(hdr-dst) HDRCHECK=1

# ---------------------------------------------------------------------------
# Kernel selftest

PHONY += kselftest
kselftest:
	$(Q)$(MAKE) -C tools/testing/selftests run_tests


###
# Cleaning is done on three levels.
# make clean     Delete most generated files
# make mrproper  Delete the current configuration, and all generated files
# make distclean Remove editor backup files, patch leftover files and the like

# Directories & files removed with 'make clean'
CLEAN_DIRS  += $(MODVERDIR)

CLEAN_FILES += 	misc/generated/sysgen/kernel_main.c \
		misc/generated/sysgen/zephyr.h \
		misc/generated/sysgen/prj.mdef

# Directories & files removed with 'make mrproper'
MRPROPER_DIRS  += include/config usr/include include/generated          \
		  arch/*/include/generated .tmp_objdiff
MRPROPER_FILES += .config .config.old .version $(version_h) \
		  Module.symvers tags TAGS cscope* GPATH GTAGS GRTAGS GSYMS \
		  signing_key.priv signing_key.x509 x509.genkey		\
		  extra_certificates signing_key.x509.keyid		\
		  signing_key.x509.signer

# clean - Delete most
#
clean: rm-dirs  := $(CLEAN_DIRS)
clean: rm-files := $(CLEAN_FILES)
clean-dirs      := $(addprefix _clean_, . $(zephyr-alldirs) )

PHONY += $(clean-dirs) clean archclean zephyrclean
$(clean-dirs):
	$(Q)$(MAKE) $(clean)=$(patsubst _clean_%,%,$@)

zephyrclean:
	$(Q)$(CONFIG_SHELL) $(srctree)/scripts/link-zephyr.sh clean

clean: archclean zephyrclean

# mrproper - Delete all generated files, including .config
#
mrproper: rm-dirs  := $(wildcard $(MRPROPER_DIRS))
mrproper: rm-files := $(wildcard $(MRPROPER_FILES))
mrproper-dirs      := $(addprefix _mrproper_,scripts)

PHONY += $(mrproper-dirs) mrproper archmrproper
$(mrproper-dirs):
	$(Q)$(MAKE) $(clean)=$(patsubst _mrproper_%,%,$@)

mrproper: clean archmrproper $(mrproper-dirs)
	$(call cmd,rmdirs)
	$(call cmd,rmfiles)

# distclean
#
PHONY += distclean

distclean: mrproper
	@find $(srctree) $(RCS_FIND_IGNORE) \
		\( -name '*.orig' -o -name '*.rej' -o -name '*~' \
		-o -name '*.bak' -o -name '#*#' -o -name '.*.orig' \
		-o -name '.*.rej' -o -name '*%'  -o -name 'core' \) \
		-type f -print | xargs rm -f

# Brief documentation of the typical targets used
# ---------------------------------------------------------------------------

boards := $(wildcard $(srctree)/arch/$(SRCARCH)/configs/*_defconfig)
boards := $(sort $(notdir $(boards)))
board-dirs := $(dir $(wildcard $(srctree)/arch/$(SRCARCH)/configs/*/*_defconfig))
board-dirs := $(sort $(notdir $(board-dirs:/=)))

help:
	@echo  'Cleaning targets:'
	@echo  '  clean		  - Remove most generated files but keep configuration and backup files'
	@echo  '  mrproper	  - Remove all generated files + config + various backup files'
	@echo  '  distclean	  - mrproper + remove editor backup and patch files'
	@echo  '  pristine	  - Remove the output directory with all generated files'
	@echo  ''
	@echo  'Configuration targets:'
	@$(MAKE) -f $(srctree)/scripts/kconfig/Makefile help
	@echo  ''
	@echo  'Other generic targets:'
	@echo  '  all		  - Build all targets marked with [*]'
	@echo  '* zephyr	  - Build the bare kernel'
	@echo  '  qemu		  - Build the bare kernel and runs the emulation with qemu'
	@echo  ''
	@echo  'Architecture specific targets ($(SRCARCH)):'
	@$(if $(archhelp),$(archhelp),\
		echo '  No architecture specific help defined for $(SRCARCH)')
	@echo  ''
	@$(if $(boards), \
		$(foreach b, $(boards), \
		printf "  %-24s - Build for %s\\n" $(b) $(subst _defconfig,,$(b));) \
		echo '')
	@$(if $(board-dirs), \
		$(foreach b, $(board-dirs), \
		printf "  %-16s - Show %s-specific targets\\n" help-$(b) $(b);) \
		printf "  %-16s - Show all of the above\\n" help-boards; \
		echo '')

	@echo  '  make V=0|1 [targets] 0 => quiet build (default), 1 => verbose build'
	@echo  '  make V=2   [targets] 2 => give reason for rebuild of target'
	@echo  '  make O=dir [targets] Locate all output files in "dir", including .config'
	@echo  '  make C=1   [targets] Check all c source with $$CHECK (sparse by default)'
	@echo  '  make C=2   [targets] Force check of all c source with $$CHECK'
	@echo  '  make RECORDMCOUNT_WARN=1 [targets] Warn about ignored mcount sections'
	@echo  '  make W=n   [targets] Enable extra gcc checks, n=1,2,3 where'
	@echo  '		1: warnings which may be relevant and do not occur too often'
	@echo  '		2: warnings which occur quite often but may still be relevant'
	@echo  '		3: more obscure warnings, can most likely be ignored'
	@echo  '		Multiple levels can be combined with W=12 or W=123'
	@echo  ''
	@echo  'Execute "make" or "make all" to build all targets marked with [*] '


help-board-dirs := $(addprefix help-,$(board-dirs))

help-boards: $(help-board-dirs)

boards-per-dir = $(sort $(notdir $(wildcard $(srctree)/arch/$(SRCARCH)/configs/$*/*_defconfig)))

$(help-board-dirs): help-%:
	@echo  'Architecture specific targets ($(SRCARCH) $*):'
	@$(if $(boards-per-dir), \
		$(foreach b, $(boards-per-dir), \
		printf "  %-24s - Build for %s\\n" $*/$(b) $(subst _defconfig,,$(b));) \
		echo '')


# Documentation targets
# ---------------------------------------------------------------------------
%docs: FORCE
	$(Q)$(MAKE) -C doc htmldocs

clean: $(clean-dirs)
	$(call cmd,rmdirs)
	$(call cmd,rmfiles)
	@find $(if $(KBUILD_EXTMOD), $(KBUILD_EXTMOD), .) $(RCS_FIND_IGNORE) \
		\( -name '*.[oas]' -o -name '*.ko' -o -name '.*.cmd' \
		-o -name '*.ko.*' \
		-o -name '*.dwo'  \
		-o -name '.*.d' -o -name '.*.tmp' -o -name '*.mod.c' \
		-o -name '*.symtypes' \
		-o -name modules.builtin -o -name '.tmp_*.o.*' \
		-o -name '*.gcno' \) -type f -print | xargs rm -f

# Generate tags for editors
# ---------------------------------------------------------------------------
quiet_cmd_tags = GEN     $@
      cmd_tags = $(CONFIG_SHELL) $(srctree)/scripts/tags.sh $@

tags TAGS cscope gtags: FORCE
	$(call cmd,tags)

# Scripts to check various things for consistency
# ---------------------------------------------------------------------------

PHONY += includecheck versioncheck coccicheck namespacecheck export_report

includecheck:
	find $(srctree)/* $(RCS_FIND_IGNORE) \
		-name '*.[hcS]' -type f -print | sort \
		| xargs $(PERL) -w $(srctree)/scripts/checkincludes.pl

versioncheck:
	find $(srctree)/* $(RCS_FIND_IGNORE) \
		-name '*.[hcS]' -type f -print | sort \
		| xargs $(PERL) -w $(srctree)/scripts/checkversion.pl

coccicheck:
	$(Q)$(CONFIG_SHELL) $(srctree)/scripts/$@

namespacecheck:
	$(PERL) $(srctree)/scripts/namespace.pl

export_report:
	$(PERL) $(srctree)/scripts/export_report.pl

endif #ifeq ($(config-targets),1)
endif #ifeq ($(mixed-targets),1)

PHONY += checkstack kernelversion image_name

# UML needs a little special treatment here.  It wants to use the host
# toolchain, so needs $(SUBARCH) passed to checkstack.pl.  Everyone
# else wants $(ARCH), including people doing cross-builds, which means
# that $(SUBARCH) doesn't work here.
ifeq ($(ARCH), um)
CHECKSTACK_ARCH := $(SUBARCH)
else
CHECKSTACK_ARCH := $(ARCH)
endif
checkstack:
	$(OBJDUMP) -d zephyr $$(find . -name '*.ko') | \
	$(PERL) $(src)/scripts/checkstack.pl $(CHECKSTACK_ARCH)

kernelversion:
	@echo $(KERNELVERSION)

image_name:
	@echo $(KBUILD_IMAGE)

# Clear a bunch of variables before executing the submake
tools/: FORCE
	$(Q)mkdir -p $(objtree)/tools
	$(Q)$(MAKE) LDFLAGS= MAKEFLAGS="$(filter --j% -j,$(MAKEFLAGS))" O=$(objtree) subdir=tools -C $(src)/tools/

tools/%: FORCE
	$(Q)mkdir -p $(objtree)/tools
	$(Q)$(MAKE) LDFLAGS= MAKEFLAGS="$(filter --j% -j,$(MAKEFLAGS))" O=$(objtree) subdir=tools -C $(src)/tools/ $*

QEMU_FLAGS = $(QEMU_FLAGS_$(SRCARCH)) -pidfile qemu.pid

ifneq ($(QEMU_PIPE),)
    # Send console output to a pipe, used for running automated sanity tests
    QEMU_FLAGS += -serial pipe:$(QEMU_PIPE)
else
    QEMU_FLAGS += -serial mon:stdio
endif

qemu: zephyr
	$(if $(QEMU_PIPE),,@echo "To exit from QEMU enter: 'CTRL+a, x'")
	@echo '[QEMU] CPU: $(QEMU_CPU_TYPE_$(SRCARCH))'
	$(Q)$(QEMU) $(QEMU_FLAGS) $(QEMU_EXTRA_FLAGS) -kernel $(KERNEL_NAME).elf

# Single targets
# ---------------------------------------------------------------------------
# Single targets are compatible with:
# - build with mixed source and output
# - build with separate output dir 'make O=...'
#
#  target-dir => where to store outputfile
#  build-dir  => directory in kernel source tree to use

        build-dir  = $(patsubst %/,%,$(dir $@))
        target-dir = $(dir $@)

%.s: %.c prepare scripts FORCE
	$(Q)$(MAKE) $(build)=$(build-dir) $(target-dir)$(notdir $@)
%.i: %.c prepare scripts FORCE
	$(Q)$(MAKE) $(build)=$(build-dir) $(target-dir)$(notdir $@)
%.o: %.c prepare scripts FORCE
	$(Q)$(MAKE) $(build)=$(build-dir) $(target-dir)$(notdir $@)
%.lst: %.c prepare scripts FORCE
	$(Q)$(MAKE) $(build)=$(build-dir) $(target-dir)$(notdir $@)
%.s: %.S prepare scripts FORCE
	$(Q)$(MAKE) $(build)=$(build-dir) $(target-dir)$(notdir $@)
%.o: %.S prepare scripts FORCE
	$(Q)$(MAKE) $(build)=$(build-dir) $(target-dir)$(notdir $@)
%.symtypes: %.c prepare scripts FORCE
	$(Q)$(MAKE) $(build)=$(build-dir) $(target-dir)$(notdir $@)

# Modules
/: prepare scripts FORCE
	$(cmd_crmodverdir)
	$(Q)$(MAKE) $(build)=$(build-dir)

%/: prepare scripts FORCE
	$(cmd_crmodverdir)
	$(Q)$(MAKE) $(build)=$(build-dir)

# FIXME Should go into a make.lib or something
# ===========================================================================

quiet_cmd_rmdirs = $(if $(wildcard $(rm-dirs)),CLEAN   $(wildcard $(rm-dirs)))
      cmd_rmdirs = rm -rf $(rm-dirs)

quiet_cmd_rmfiles = $(if $(wildcard $(rm-files)),CLEAN   $(wildcard $(rm-files)))
      cmd_rmfiles = rm -f $(rm-files)

# read all saved command lines

targets := $(wildcard $(sort $(targets)))
cmd_files := $(wildcard .*.cmd $(foreach f,$(targets),$(dir $(f)).$(notdir $(f)).cmd))

ifneq ($(cmd_files),)
  $(cmd_files): ;	# Do not try to update included dependency files
  include $(cmd_files)
endif

endif	# skip-makefile

PHONY += FORCE
FORCE:

# Declare the contents of the .PHONY variable as phony.  We keep that
# information in a variable so we can use it in if_changed and friends.
.PHONY: $(PHONY)<|MERGE_RESOLUTION|>--- conflicted
+++ resolved
@@ -2,11 +2,7 @@
 VERSION_MINOR 	   = 6
 PATCHLEVEL 	   = 0
 VERSION_RESERVED   = 0
-<<<<<<< HEAD
-EXTRAVERSION       = -intel_internal
-=======
-EXTRAVERSION       = -rc1
->>>>>>> e0943c5e
+EXTRAVERSION       = -rc1-intel_internal
 NAME 		   = Zephyr Kernel
 
 export SOURCE_DIR PROJECT MDEF_FILE KLIBC_DIR
